name: jsons

on: [pull_request]

jobs:
  build:
    runs-on: ${{ matrix.os }}
    strategy:
      matrix:
        python-version: [
            '3.5',
            '3.6',
            '3.7',
            '3.8',
            '3.9',
            '3.10',
        ]
        os: [
            ubuntu-latest,
#            macOS-latest,  FIXME: seems to not work at the moment.
            windows-latest
        ]
<<<<<<< HEAD
        os: [
            ubuntu-latest,
#            macOS-latest,  FIXME: seems to not work at the moment.
            windows-latest
        ]
=======
>>>>>>> b74231c9
    name: Python ${{ matrix.python-version }} on ${{ matrix.os }}
    steps:
      - uses: actions/checkout@master
      - name: Setup python
        uses: actions/setup-python@v1
        with:
          python-version: ${{ matrix.python-version }}
          architecture: x64

      - name: Install dependencies
        run: |
          python -m pip install --upgrade pip
          pip install .[test]

      - name: Test
        run: scons test

      - name: Coverage
        run: |
          scons coverage
          codecov

  report:
    needs: build
    runs-on: ubuntu-latest
    steps:
      - name: Coverage Report
        uses: codecov/codecov-action@v1<|MERGE_RESOLUTION|>--- conflicted
+++ resolved
@@ -20,14 +20,6 @@
 #            macOS-latest,  FIXME: seems to not work at the moment.
             windows-latest
         ]
-<<<<<<< HEAD
-        os: [
-            ubuntu-latest,
-#            macOS-latest,  FIXME: seems to not work at the moment.
-            windows-latest
-        ]
-=======
->>>>>>> b74231c9
     name: Python ${{ matrix.python-version }} on ${{ matrix.os }}
     steps:
       - uses: actions/checkout@master
