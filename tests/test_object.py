import datetime
import warnings
from abc import ABC
from enum import Enum
from typing import List, Dict
from unittest import TestCase

import jsons
from jsons._common_impl import StateHolder
from jsons.exceptions import SignatureMismatchError, UnknownClassError, \
    SerializationError


class TestObject(TestCase):
    def test_dump_object(self):
        obj = AllDumpable(AllDumpable())
        exp = {'_par_c': 10, 'par_v': None, 'par_p': 12,
               'c': 1, '_c': 2, 'c_n': None, '_c_n': None,
               'child': None, 'v': 3, '_v': 4, 'v_n': None, '_v_n': None,
               'p': 5, '_p': 5, 'p_n': None, '_p_n': None}
        exp['child'] = exp.copy()
        dump = jsons.dump(obj)
        self.assertDictEqual(exp, dump)

    def test_dump_object_verbose(self):
        class A:
            def __init__(self, x):
                self.x = x

        class B:
            def __init__(self, a: A):
                self.a = a

        class C:
            def __init__(self, b: B):
                self.b = b

        c = C(B(A(42)))
        dumped = jsons.dump(c, verbose=jsons.Verbosity.WITH_CLASS_INFO)
        expectation = {
            'classes': {
                '/': '{}.C'.format(__name__),
                '/b': '{}.B'.format(__name__),
                '/b/a': '{}.A'.format(__name__)
            }
        }

        self.assertDictEqual(expectation, dumped['-meta'])

        dumped2 = jsons.dump(c, verbose=jsons.Verbosity.WITH_NOTHING)
        self.assertDictEqual({'b': {'a': {'x': 42}}}, dumped2)

        dumped3 = jsons.dump(c, verbose=jsons.Verbosity.WITH_DUMP_TIME)
        self.assertTrue('dump_time' in dumped3['-meta'])
        self.assertTrue('classes' not in dumped3['-meta'])

        dumped4 = jsons.dump(c, verbose=jsons.Verbosity.WITH_EVERYTHING)
        self.assertTrue('dump_time' in dumped4['-meta'])
        self.assertTrue('classes' in dumped4['-meta'])

    def test_dump_object_verbose_with_dict(self):

        class C:
            def __init__(self, d: Dict[int, float]):
                self.d = d

        c = C({42: 42.0})

        expectation = {
            'classes': {
                '/': '{}.C'.format(__name__),
                '/d': 'typing.Dict[int, float]',
            }
        }

        dumped = jsons.dump(c, verbose=jsons.Verbosity.WITH_CLASS_INFO)
        self.assertDictEqual(expectation, dumped['-meta'])

        loaded = jsons.load(dumped)

        self.assertDictEqual({42: 42.0}, loaded.d)

    def test_dump_object_strip_properties(self):
        obj = AllDumpable(AllDumpable())
        exp = {'_par_c': 10, 'par_v': None,
               'c': 1, '_c': 2, 'c_n': None, '_c_n': None,
               'child': None, 'v': 3, '_v': 4, 'v_n': None, '_v_n': None}
        exp['child'] = exp.copy()
        dump = jsons.dump(obj, strip_properties=True)
        self.assertDictEqual(exp, dump)

    def test_dump_object_strip_nulls(self):
        obj = AllDumpable(AllDumpable())
        exp = {'_par_c': 10, 'par_p': 12,
               'c': 1, '_c': 2, 'child': None, 'v': 3, '_v': 4, 'p': 5, '_p': 5}
        exp['child'] = exp.copy()
        exp['child'].pop('child')  # child shouldn't have None child
        dump = jsons.dump(obj, strip_nulls=True)
        self.assertDictEqual(exp, dump)

    def test_dump_object_strip_privates(self):
        obj = AllDumpable(AllDumpable())
        exp = {'par_v': None, 'par_p': 12,
               'c': 1, 'c_n': None,
               'child': None, 'v': 3, 'v_n': None, 'p': 5, 'p_n': None}
        exp['child'] = exp.copy()
        dump = jsons.dump(obj, strip_privates=True)
        self.assertDictEqual(exp, dump)

    def test_dump_object_strip_class_variables(self):
        obj = AllDumpable(AllDumpable())
        exp = {'par_v': None, 'par_p': 12,
               'child': None, 'v': 3, '_v': 4, 'v_n': None, '_v_n': None,
               'p': 5, '_p': 5, 'p_n': None, '_p_n': None}
        exp['child'] = exp.copy()
        dump = jsons.dump(obj, strip_class_variables=True)
        self.assertDictEqual(exp, dump)

    def test_dump_object_strip_attr(self):
        obj = AllDumpable(AllDumpable())
        dump1 = jsons.dump(obj, strip_attr='v')
        dump2 = jsons.dump(obj, strip_attr=('v', '_v'))
        exp1 = {'_par_c': 10, 'par_v': None, 'par_p': 12,
                'c': 1, '_c': 2, 'c_n': None, '_c_n': None,
                'child': None, '_v': 4, 'v_n': None, '_v_n': None, 'p': 5,
                '_p': 5, 'p_n': None, '_p_n': None}
        exp1['child'] = exp1.copy()
        exp2 = {'_par_c': 10, 'par_v': None, 'par_p': 12,
                'c': 1, '_c': 2, 'c_n': None, '_c_n': None,
                'child': None, 'v_n': None, '_v_n': None,
                'p': 5, '_p': 5, 'p_n': None, '_p_n': None}
        exp2['child'] = exp2.copy()
        self.assertDictEqual(exp1, dump1)
        self.assertDictEqual(exp2, dump2)

    def test_dump_abc_class(self):
        class A(ABC):
            pass

        class B(A):
            def __init__(self, x: int):
                self.x = x

        dumped = jsons.dump(B(42))
        self.assertDictEqual({'x': 42}, dumped)

    def test_dump_with_slots(self):
        class C:
            __slots__ = 'x', 'y'

            def __init__(self, x):
                self.x = x
                self.y = 'This is no parameter'

        c = C('something')
        dumped = jsons.dump(c)
        self.assertDictEqual(dumped, {'x': 'something',
                                      'y': 'This is no parameter'})

    def test_dump_as_parent_type(self):
        class Parent:
            __slots__ = ['parent_name']

            def __init__(self, pname):
                self.parent_name = pname

        class Child(Parent):
            def __init__(self, cname, pname):
                Parent.__init__(self, pname)
                self.child_name = cname

        c = Child('John', 'William')
        dumped1 = jsons.dump(c)
        dumped2 = jsons.dump(c, cls=Parent, strict=True)
        self.assertDictEqual({'child_name': 'John',
                              'parent_name': 'William'}, dumped1)
        self.assertDictEqual({'parent_name': 'William'}, dumped2)

    def test_dump_with_error(self):
        class C:
            @property
            def x(self):
                raise KeyError('Some bug this is!')

        with self.assertRaises(SerializationError):
            jsons.dump(C())

    def test_load_too_many_args(self):
        class C:
            def __init__(self, x: int):
                self.x = x

        with self.assertRaises(SignatureMismatchError):
            jsons.load({'x': 1, 'y': 2}, C, strict=True)

        try:
            jsons.load({'x': 1, 'y': 2}, C, strict=True)
        except SignatureMismatchError as err:
            self.assertEqual(err.argument, 'y')
            self.assertEqual(err.target, C)
            self.assertDictEqual(err.source, {'x': 1, 'y': 2})

    def test_load_object(self):
        class A:
            def __init__(self):
                self.name = 'A'

        class B:
            def __init__(self, a: A):
                self.a = a
                self.name = 'B'

        b = B(A())
        loaded_b = jsons.load({'name': 'B', 'a': {'name': 'A'}}, B)
        self.assertEqual(b.name, loaded_b.name)
        self.assertEqual(b.a.name, loaded_b.a.name)

    def test_load_object_verbose(self):
        class BarBase:
            pass

        class BarA(BarBase):
            def __init__(self, a: int):
                self.a = a

        class BarB(BarBase):
            def __init__(self, b: int):
                self.b = b

        class Foo(BarBase):
            def __init__(self, bar: BarBase):
                self.bar = bar

        jsons.announce_class(Foo)
        jsons.announce_class(BarA)
        jsons.announce_class(BarB)
        jsons.announce_class(BarBase)

        foo = Foo(bar=BarA(a=5))
        dumped = jsons.dump(foo, verbose=True)
        loaded = jsons.load(dumped)

        self.assertTrue(isinstance(loaded, Foo))
        self.assertTrue(isinstance(loaded.bar, BarA))

    def test_load_object_without_type_hints_verbose(self):
        class A:
            def __init__(self, x):
                self.x = x

        class B:
            def __init__(self, a: A):
                self.a = a

        class C:
            def __init__(self, b: B):
                self.b = b

        dumped1 = {
            'b': {
                'a': {
                    'x': 42
                }
            },
            '-meta': {
                'classes': {
                    '/': 'jsons.C',
                    '/b': 'jsons.B',
                    '/b/a': 'jsons.A'
                }
            }
        }

        # Place the classes where they can be found.
        jsons.A = A
        jsons.B = B
        jsons.C = C
        loaded = jsons.load(dumped1)
        # Clean it up again...
        del jsons.A
        del jsons.B
        del jsons.C
        self.assertEqual(42, loaded.b.a.x)

        # Now let's test what happens when we try to load an unknown class.
        dumped2 = {
            'x': 100,
            '-meta': {
                'classes': {
                    '/': 'custom_class'
                }
            }
        }

        with self.assertRaises(UnknownClassError):
            jsons.load(dumped2)

        try:
            jsons.load(dumped2)
        except UnknownClassError as err:
            self.assertEqual('custom_class', err.target_name)

        # Now announce the class and try again; it should work now.
        jsons.announce_class(A, 'custom_class')
        loaded2 = jsons.load(dumped2)
        self.assertEqual(100, loaded2.x)

    def test_dump_load_object_verbose_without_announcing(self):
        class A:
            def __init__(self, x):
                self.x = x

        class B:
            def __init__(self, a: A):
                self.a = a

        class C:
            def __init__(self, b: B):
                self.b = b

        c = C(B(A(42)))

        dumped = jsons.dump(c, verbose=True)
        loaded = jsons.load(dumped)

        self.assertEqual(42, loaded.b.a.x)

    def test_load_object_with_attr_getters(self):
        class A:
            def __init__(self, x, y):
                self.x = x
                self.y = y

        class B:
            def __init__(self, x):
                self.x = x

        a = A(1, 2)
        loaded_a = jsons.load({'x': 1}, A, attr_getters={'y': lambda: 2})
        self.assertEqual(a.x, loaded_a.x)
        self.assertEqual(a.y, loaded_a.y)

        b = B(1)
        loaded_b = jsons.load({'x': 1}, B, attr_getters={'y': lambda: 2})
        self.assertEqual(b.x, loaded_b.x)
        self.assertEqual(2, loaded_b.y)

    def test_load_object_with_default_value(self):
        class A:
            def __init__(self, x, y=2):
                self.x = x
                self.y = y

        a = A(1)
        loaded_a = jsons.load({'x': 1}, A)
        self.assertEqual(a.x, loaded_a.x)
        self.assertEqual(a.y, loaded_a.y)

    def test_dump_load_object_deep(self):
        class A:
            def __init__(self):
                self.name = 'A'

        class B:
            def __init__(self, list_a: List[A],
                         list_dates: List[datetime.datetime]):
                self.list_a = list_a
                self.list_dates = list_dates
                self.name = 'B'

        class C:
            def __init__(self, list_b: List[B]):
                self.list_b = list_b

        c = C([B([A(), A()], []),
               B([], [datetime.datetime.now(), datetime.datetime.now()])])
        dumped_c = jsons.dump(c)
        loaded_c = jsons.load(dumped_c, C)
        self.assertEqual(loaded_c.list_b[0].name, 'B')
        self.assertEqual(loaded_c.list_b[0].list_a[0].name, 'A')
        self.assertEqual(loaded_c.list_b[0].list_a[1].name, 'A')
        self.assertEqual(loaded_c.list_b[1].list_dates[0].year,
                         c.list_b[1].list_dates[0].year)
        self.assertEqual(loaded_c.list_b[1].list_dates[0].month,
                         c.list_b[1].list_dates[0].month)
        self.assertEqual(loaded_c.list_b[1].list_dates[0].day,
                         c.list_b[1].list_dates[0].day)
        self.assertEqual(loaded_c.list_b[1].list_dates[0].hour,
                         c.list_b[1].list_dates[0].hour)
        self.assertEqual(loaded_c.list_b[1].list_dates[0].minute,
                         c.list_b[1].list_dates[0].minute)
        self.assertEqual(loaded_c.list_b[1].list_dates[0].second,
                         c.list_b[1].list_dates[0].second)

    def test_dump_load_object_verbose(self):
        h = StateHolder()
        dumped = jsons.dump(h, verbose=True)
        loaded = jsons.load(dumped)
        self.assertEqual(type(h), type(loaded))

    def test_load_object_properties(self):
        class WithoutSetter:
            @property
            def x(self):
                return 123

        class WithSetter:
            def __init__(self):
                self.__x = 123

            @property
            def x(self):
                return self.__x

            @x.setter
            def x(self, x):
                self.__x = x

        loaded1 = jsons.load({'x': 123}, WithoutSetter)
        self.assertEqual(loaded1.x, 123)

        loaded2 = jsons.load({'x': 456}, WithSetter)
        self.assertEqual(loaded2.x, 456)

    def test_load_slots(self):
        class ClassWithSlots:
            __slots__ = 'x', 'y'

            def __init__(self, x):
                self.x = x
                self.y = 'This is not a parameter'

        class ClassWithoutSlots:
            def __init__(self, x):
                self.x = x
                self.y = 'This is not a parameter'

        raw = {'x': 'something', 'y': 'something else', 'z': 'uh oh...'}
        loaded_with_slots = jsons.load(raw, cls=ClassWithSlots)
        loaded_without_slots = jsons.load(raw, cls=ClassWithoutSlots)

        self.assertTrue(hasattr(loaded_with_slots, 'x'))
        self.assertTrue(hasattr(loaded_with_slots, 'y'))
        self.assertTrue(not hasattr(loaded_with_slots, 'z'))

        self.assertTrue(hasattr(loaded_without_slots, 'x'))
        self.assertTrue(hasattr(loaded_without_slots, 'y'))
        self.assertTrue(hasattr(loaded_without_slots, 'z'))

    def test_dump_with_attr_fail(self):
        class FailingClass:
            @property
            def i_will_fail(self):
                raise KeyError('Told you so')

        class C:
            def __init__(self, x: int, y: FailingClass):
                self.x = x
                self.y = y

        c = C(42, FailingClass())

        with warnings.catch_warnings(record=True) as w:
            dumped1 = jsons.dump(c)

            # Note: in Python3.5 we cannot be sure that dumped1 contains x,
            # because of the unpredictable order of dicts.

            self.assertTrue('y' not in dumped1)
            warn_msg = w[0].message.args[0]
            self.assertTrue('y' in warn_msg)
            self.assertTrue('Told you so' in warn_msg)

        with self.assertRaises(SerializationError):
            jsons.dump(c, strict=True)

        try:
            jsons.dump(c, strict=True)
        except SerializationError as err:
            self.assertTrue('y' in err.message)
            self.assertTrue('Told you so' in err.message)

<<<<<<< HEAD
    def test_dump_nested_object_roundtrip(self):
        class A:
            def __init__(self, inner):
                self.inner = inner
        class B:
            pass

        obj = A(A(B()))
        obj_roundtrip = jsons.load(jsons.dump(obj, verbose=True))
        self.assertTrue(isinstance(obj_roundtrip, A))
        self.assertTrue(isinstance(obj_roundtrip.inner, A))
        self.assertTrue(isinstance(obj_roundtrip.inner.inner, B))
=======
    def test_dump_object_with_str_hint(self):
        class C:
            def __init__(self, x: 'str'):
                self.x = x

        dumped = jsons.dump(C('test'), cls=C)

        self.assertDictEqual({'x': 'test'}, dumped)

    def test_dump_and_load_with_innerclass(self):

        class Outer:
            class Inner:
                class InnerInner(Enum):
                    A = 1
                    B = 2
                    C = 3

                def __init__(self, inner_inner: InnerInner):
                    self.inner_inner = inner_inner

            attr1 = Inner

            def __init__(self, inner: Inner):
                self.inner = inner

        outer = Outer(Outer.Inner(Outer.Inner.InnerInner.B))

        dumped = jsons.dump(outer, strict=True)
        self.assertEqual('B', dumped['inner']['inner_inner'])

        loaded = jsons.load(dumped, Outer)
        self.assertEqual(Outer.Inner.InnerInner.B, loaded.inner.inner_inner)
        self.assertEqual(Outer.Inner, loaded.attr1)
>>>>>>> e026e963


class ParentDumpable:
    _par_c = 10

    def __init__(self):
        self.par_v = None

    @property
    def par_p(self):
        return 12


class AllDumpable(ParentDumpable):
    c = 1
    _c = 2
    c_n = None
    _c_n = None

    def __init__(self, child=None):
        super().__init__()
        self.child = child
        self.v = 3
        self._v = 4
        self.v_n = None
        self._v_n = None

    @property
    def p(self):
        return 5

    @property
    def _p(self):
        return 5

    @property
    def p_n(self):
        return None

    @property
    def _p_n(self):
        return None<|MERGE_RESOLUTION|>--- conflicted
+++ resolved
@@ -480,20 +480,6 @@
             self.assertTrue('y' in err.message)
             self.assertTrue('Told you so' in err.message)
 
-<<<<<<< HEAD
-    def test_dump_nested_object_roundtrip(self):
-        class A:
-            def __init__(self, inner):
-                self.inner = inner
-        class B:
-            pass
-
-        obj = A(A(B()))
-        obj_roundtrip = jsons.load(jsons.dump(obj, verbose=True))
-        self.assertTrue(isinstance(obj_roundtrip, A))
-        self.assertTrue(isinstance(obj_roundtrip.inner, A))
-        self.assertTrue(isinstance(obj_roundtrip.inner.inner, B))
-=======
     def test_dump_object_with_str_hint(self):
         class C:
             def __init__(self, x: 'str'):
@@ -528,7 +514,19 @@
         loaded = jsons.load(dumped, Outer)
         self.assertEqual(Outer.Inner.InnerInner.B, loaded.inner.inner_inner)
         self.assertEqual(Outer.Inner, loaded.attr1)
->>>>>>> e026e963
+
+    def test_dump_nested_object_roundtrip(self):
+        class A:
+            def __init__(self, inner):
+                self.inner = inner
+        class B:
+            pass
+
+        obj = A(A(B()))
+        obj_roundtrip = jsons.load(jsons.dump(obj, verbose=True))
+        self.assertTrue(isinstance(obj_roundtrip, A))
+        self.assertTrue(isinstance(obj_roundtrip.inner, A))
+        self.assertTrue(isinstance(obj_roundtrip.inner.inner, B))
 
 
 class ParentDumpable:
